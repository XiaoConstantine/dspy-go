package workflows

import (
	"context"
	"fmt"
	"sync"
	"time"

	"github.com/XiaoConstantine/dspy-go/pkg/agents"
)

// ParallelWorkflow executes multiple steps concurrently.
type ParallelWorkflow struct {
	*BaseWorkflow
	// Maximum number of concurrent steps
	maxConcurrent int
}

func NewParallelWorkflow(memory agents.Memory, maxConcurrent int) *ParallelWorkflow {
	return &ParallelWorkflow{
		BaseWorkflow:  NewBaseWorkflow(memory),
		maxConcurrent: maxConcurrent,
	}
}

func (w *ParallelWorkflow) Execute(ctx context.Context, inputs map[string]interface{}) (map[string]interface{}, error) {
	state := make(map[string]interface{})
	for k, v := range inputs {
		state[k] = v
	}

	// Create channel for collecting results
	results := make(chan *StepResult, len(w.steps))
	errors := make(chan error, len(w.steps))

	// Create semaphore to limit concurrency
	sem := make(chan struct{}, w.maxConcurrent)

	// Launch goroutine for each step
	var wg sync.WaitGroup
	for _, step := range w.steps {
		wg.Add(1)
		go func(s *Step) {
			defer func() {
				wg.Done()
				// Release semaphore on any exit path
				select {
				case <-sem:
				default:
				}

				// Ensure goroutine cleanup on panic
				if r := recover(); r != nil {
					errors <- fmt.Errorf("step %s panicked: %v", s.ID, r)
				}
			}()
<<<<<<< HEAD

			// Check if context is already cancelled before execution
			select {
			case <-ctx.Done():
				errors <- ctx.Err()
				return
			default:
			}

			// Acquire semaphore
			select {
			case sem <- struct{}{}:
			case <-ctx.Done():
				errors <- ctx.Err()
				return
=======

			// Check if context is already cancelled before execution
			select {
			case <-ctx.Done():
				errors <- ctx.Err()
				return
			default:
			}

			// Acquire semaphore with timeout to prevent deadlock
			semCtx, semCancel := context.WithTimeout(ctx, 30*time.Second)
			defer semCancel()

			select {
			case sem <- struct{}{}:
			case <-semCtx.Done():
				if semCtx.Err() == context.DeadlineExceeded {
					errors <- fmt.Errorf("semaphore acquire timeout for step %s", s.ID)
				} else {
					errors <- ctx.Err() // Original context was cancelled
				}
				return
>>>>>>> 749776d6
			}

			// Prepare inputs for this step
			stepInputs := make(map[string]interface{})
			signature := step.Module.GetSignature()

			for _, field := range signature.Inputs {
				if val, ok := inputs[field.Name]; ok {
					stepInputs[field.Name] = val
				}
			}

			// Execute step
			result, err := s.Execute(ctx, stepInputs)
			if err != nil {
				errors <- fmt.Errorf("step %s failed: %w", s.ID, err)
				return
			}

			// Send result without blocking if context is cancelled
			select {
			case results <- result:
			case <-ctx.Done():
				return
			}
		}(step)
	}

	// Wait for all steps to complete
	go func() {
		defer func() {
			// Ensure goroutine cleanup on panic
			if r := recover(); r != nil {
				// Log panic but continue
				_ = r
			}
		}()

		wg.Wait()
		close(results)
		close(errors)
	}()

	// Collect results and errors
	var errs []error
	for err := range errors {
		errs = append(errs, err)
	}
	if len(errs) > 0 {
		return nil, fmt.Errorf("parallel execution failed with %d errors: %v", len(errs), errs)
	}

	// Merge results into final state
	for result := range results {
		for k, v := range result.Outputs {
			state[k] = v
		}
	}

	return state, nil
}<|MERGE_RESOLUTION|>--- conflicted
+++ resolved
@@ -54,23 +54,6 @@
 					errors <- fmt.Errorf("step %s panicked: %v", s.ID, r)
 				}
 			}()
-<<<<<<< HEAD
-
-			// Check if context is already cancelled before execution
-			select {
-			case <-ctx.Done():
-				errors <- ctx.Err()
-				return
-			default:
-			}
-
-			// Acquire semaphore
-			select {
-			case sem <- struct{}{}:
-			case <-ctx.Done():
-				errors <- ctx.Err()
-				return
-=======
 
 			// Check if context is already cancelled before execution
 			select {
@@ -93,7 +76,6 @@
 					errors <- ctx.Err() // Original context was cancelled
 				}
 				return
->>>>>>> 749776d6
 			}
 
 			// Prepare inputs for this step
